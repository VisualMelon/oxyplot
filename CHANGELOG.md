--- conflicted
+++ resolved
@@ -15,11 +15,8 @@
 - OxyPlot.Metro project (#241)
 
 ### Fixed
-<<<<<<< HEAD
 - Fix exception for default tracker format strings (#265)
-=======
 - Fix center-aligned legends (#79)
->>>>>>> 77aa10a4
 - Fix Markdown links to tag comparison URL with footnote-style links.
 - WPF dispatcher issue (#311,#309)
 - Custom colors for scatters (#307)
