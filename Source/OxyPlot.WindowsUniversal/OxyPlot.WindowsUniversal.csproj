--- conflicted
+++ resolved
@@ -35,7 +35,6 @@
     <DocumentationFile>..\..\Output\WindowsUniversal\OxyPlot.WindowsUniversal.xml</DocumentationFile>
   </PropertyGroup>
   <ItemGroup>
-<<<<<<< HEAD
     <!-- A reference to the entire .NET Framework is automatically included -->
     <ProjectReference Include="..\OxyPlot\OxyPlot_WindowsUniversal.csproj">
       <Project>{f8366b56-b224-4416-8c47-1fa8af75a359}</Project>
@@ -43,8 +42,6 @@
     </ProjectReference>
   </ItemGroup>
   <ItemGroup>
-=======
->>>>>>> 9161a049
     <TargetPlatform Include="WindowsPhoneApp, Version=8.1" />
     <TargetPlatform Include="Windows, Version=8.1" />
   </ItemGroup>
@@ -63,17 +60,14 @@
     <Compile Include="Utilities\MouseButtonHelper.cs" />
   </ItemGroup>
   <ItemGroup>
-<<<<<<< HEAD
     <Page Include="Themes\Generic.xaml">
       <Generator>MSBuild:Compile</Generator>
       <SubType>Designer</SubType>
     </Page>
-=======
     <ProjectReference Include="..\OxyPlot\OxyPlot_WindowsUniversal.csproj">
       <Project>{f8366b56-b224-4416-8c47-1fa8af75a359}</Project>
       <Name>OxyPlot_WindowsUniversal</Name>
     </ProjectReference>
->>>>>>> 9161a049
   </ItemGroup>
   <Import Project="$(MSBuildExtensionsPath32)\Microsoft\Portable\$(TargetFrameworkVersion)\Microsoft.Portable.CSharp.targets" />
   <!-- To modify your build process, add your task inside one of the targets below and uncomment it. 
