--- conflicted
+++ resolved
@@ -38,14 +38,11 @@
         /// </summary>
         private bool ownsActualItems;
 
-<<<<<<< HEAD
         /// <summary>
         /// The default color mapping.
         /// </summary>
         private OxyColor defaultColorMapping(HistogramItem item) => ActualFillColor;
 
-=======
->>>>>>> 4e866ed5
         /// <summary>
         /// Initializes a new instance of the <see cref="HistogramSeries" /> class.
         /// </summary>
@@ -75,15 +72,12 @@
         {
             get { return this.FillColor.GetActualColor(this.defaultFillColor); }
         }
-<<<<<<< HEAD
-=======
 
         /// <summary>
         /// Gets or sets the color of the interior of the bars when the value is negative.
         /// </summary>
         /// <value>The color.</value>
         public OxyColor NegativeFillColor { get; set; }
->>>>>>> 4e866ed5
 
         /// <summary>
         /// Gets or sets the color of the border around the bars.
@@ -135,14 +129,11 @@
         /// </summary>
         public bool CanTrackerInterpolatePoints { get; set; }
 
-<<<<<<< HEAD
         /// <summary>
         /// Gets or sets the delegate used to map from histogram item to color.
         /// </summary>
         public Func<HistogramItem, OxyColor> ColorMapping { get; set; }
 
-=======
->>>>>>> 4e866ed5
         /// <summary>
         /// Gets or sets the delegate used to map from <see cref="ItemsSeries.ItemsSource" /> to <see cref="HistogramSeries" />. The default is <c>null</c>.
         /// </summary>
